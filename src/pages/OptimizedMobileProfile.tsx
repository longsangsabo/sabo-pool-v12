--- conflicted
+++ resolved
@@ -935,22 +935,8 @@
                         <Building className='w-4 h-4 mr-2' />
                         Đăng ký CLB mới
                       </Button>
-<<<<<<< HEAD
                     )}
                   </div>
-=======
-                    </div>
-                  ) : (
-                    <Button 
-                      variant='outline' 
-                      size='sm'
-                      onClick={() => navigate('/club-registration')}
-                    >
-                      <Building className='w-4 h-4 mr-2' />
-                      Đăng ký CLB mới
-                    </Button>
-                  )}
->>>>>>> 48782dc7
                 </div>
               )}
             </CardContent>
@@ -1340,9 +1326,137 @@
                   style={{ width: `${profile.completion_percentage || 75}%` }}
                 />
               </div>
-              <p
-                className={`text-xs ${
-                  theme === 'dark' ? 'text-slate-400' : 'text-slate-500'
+            )}
+
+            {/* Tab Content - Profile Edit */}
+            {activeTab === 'edit' && (
+              <TabEditProfile
+                editingProfile={editingProfile}
+                saving={saving}
+                onChange={handleEditField}
+                onSave={async () => { await handleSaveProfile(); /* stay on same tab */ }}
+                onCancel={() => { handleCancelEdit(); /* stay on same tab */ }}
+                theme={theme}
+              />
+            )}
+
+            {/* Tab Content - Rank Verification */}
+            {activeTab === 'rank' && (
+              <div className='p-4 space-y-3'>
+                <div className='text-center py-6'>
+                  <Shield className='w-12 h-12 mx-auto text-muted-foreground mb-3' />
+                  <h4 className='text-sm font-medium mb-2'>Đăng ký xác nhận hạng</h4>
+                  <p className='text-xs text-muted-foreground mb-4'>
+                    Xác nhận hoặc cập nhật trình độ chơi bida của bạn thông qua câu lạc bộ uy tín
+                  </p>
+                  {profile.verified_rank && (
+                    <div className={`mb-4 rounded-lg p-3 ${
+                      theme === 'dark' 
+                        ? 'bg-green-900/20 border border-green-800/50 backdrop-blur-sm' 
+                        : 'bg-green-50 border border-green-200'
+                    }`}>
+                      <div className={`text-sm font-medium ${
+                        theme === 'dark' ? 'text-green-200' : 'text-green-800'
+                      }`}>
+                        Đã xác thực: {profile.verified_rank}
+                      </div>
+                      <div className={`text-xs mt-1 ${
+                        theme === 'dark' ? 'text-green-300' : 'text-green-600'
+                      }`}>
+                        Bạn có thể gửi yêu cầu cập nhật / xác thực lại nếu hạng của bạn thay đổi
+                      </div>
+                    </div>
+                  )}
+                  <div className='flex flex-col gap-2 items-center'>
+                    <Button 
+                      variant='outline'
+                      size='sm'
+                      onClick={() => setShowRankRequestModal(true)}
+                      className='w-full max-w-xs'
+                    >
+                      <Award className='w-4 h-4 mr-2' />
+                      Gửi yêu cầu thay đổi hạng
+                    </Button>
+                  </div>
+                </div>
+              </div>
+            )}
+
+            {/* Tab Content - Club Registration */}
+            {activeTab === 'club' && (
+              <div className='p-4 space-y-3'>
+                <div className='text-center py-6'>
+                  <Building className='w-12 h-12 mx-auto text-muted-foreground mb-3' />
+                  <h4 className='text-sm font-medium mb-2'>Đăng ký câu lạc bộ</h4>
+                  <p className='text-xs text-muted-foreground mb-4'>
+                    Tạo và đăng ký câu lạc bộ bida của riêng bạn
+                  </p>
+                  {profile.role === 'club_owner' || profile.role === 'both' ? (
+                    <div className='space-y-2'>
+                      <div className={`bg-blue-50 border border-blue-200 rounded-lg p-3 ${
+                        theme === 'dark' 
+                          ? 'bg-blue-900/20 border-blue-800/50 backdrop-blur-sm' 
+                          : 'bg-blue-50 border-blue-200'
+                      }`}>
+                        <div className={`text-sm font-medium ${
+                          theme === 'dark' ? 'text-blue-200' : 'text-blue-800'
+                        }`}>
+                          Bạn đã là chủ CLB
+                        </div>
+                        <div className={`text-xs mt-1 ${
+                          theme === 'dark' ? 'text-blue-300' : 'text-blue-600'
+                        }`}>
+                          Quản lý câu lạc bộ hiện tại của bạn
+                        </div>
+                      </div>
+                      <Button variant='outline' size='sm' className='w-full'>
+                        <Building className='w-4 h-4 mr-2' />
+                        Quản lý CLB hiện tại
+                      </Button>
+                    </div>
+                  ) : (
+                    <Button 
+                      variant='outline' 
+                      size='sm'
+                      onClick={() => navigate('/club-registration')}
+                    >
+                      <Building className='w-4 h-4 mr-2' />
+                      Đăng ký CLB mới
+                    </Button>
+                  )}
+                </div>
+              </div>
+            )}
+          </CardContent>
+        </Card>
+
+        {/* Recent Activities - Elegant Design */}
+        <Card className={`overflow-hidden ${
+          theme === 'dark' 
+            ? 'bg-slate-900/40 border-slate-700/50 backdrop-blur-sm' 
+            : 'bg-white border-slate-200'
+        }`}>
+          <CardHeader className='pb-4 border-b border-slate-200/10'>
+            <CardTitle className={`text-base font-semibold flex items-center justify-between ${
+              theme === 'dark' ? 'text-slate-100' : 'text-slate-800'
+            }`}>
+              <div className='flex items-center gap-2'>
+                <div className={`w-6 h-6 rounded-lg flex items-center justify-center ${
+                  theme === 'dark' 
+                    ? 'bg-slate-700/50 border border-slate-600/30' 
+                    : 'bg-slate-100 border border-slate-200'
+                }`}>
+                  <Activity className='w-3.5 h-3.5 text-slate-400' />
+                </div>
+                Hoạt động gần đây
+              </div>
+              <Button 
+                variant='ghost' 
+                size='sm' 
+                className={`text-xs h-7 px-2 ${
+                  theme === 'dark' 
+                    ? 'text-slate-400 hover:text-slate-300 hover:bg-slate-700/50' 
+                    : 'text-slate-500 hover:text-slate-600 hover:bg-slate-100'
                 }`}
               >
                 Hoàn thiện hồ sơ để tăng uy tín và cơ hội tham gia giải đấu
